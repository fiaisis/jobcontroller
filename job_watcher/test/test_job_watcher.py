--- conflicted
+++ resolved
@@ -817,21 +817,15 @@
 
 @patch("requests.patch")
 @patch("time.sleep")  # Avoid sleep
-<<<<<<< HEAD
 @patch("jobwatcher.job_watcher.logger.warning")
 def test_update_job_status_fail_then_success(mock_logger_warning, mock_sleep, mock_patch):
     # Configure two failures followed by a success to avoid infinite loop
-=======
-@patch("jobwatcher.job_watcher.logger.critical")
-def test_update_job_status_fail(mock_logger_critical, mock_sleep, mock_patch):
->>>>>>> 6d1d99ff
     mock_response_fail = Mock(status_code=HTTPStatus.INTERNAL_SERVER_ERROR)
     mock_response_fail.text = "server error"
     mock_response_success = Mock(status_code=HTTPStatus.OK)
     mock_sleep.return_value = None
     mock_patch.side_effect = [mock_response_fail, mock_response_fail, mock_response_success]
 
-<<<<<<< HEAD
     JobWatcher._update_job_status(
         job_id=3,
         state="SUCCESSFUL",
@@ -846,8 +840,4 @@
     assert mock_patch.call_count == 3
     assert mock_sleep.call_count == 2
     mock_sleep.assert_has_calls([call(5), call(5)])
-    assert mock_logger_warning.call_count == 2
-=======
-    assert mock_patch.call_count == expected_patch_call_count
-    mock_logger_critical.assert_called_once_with("Failed 3 time to contact fia api while updating job status")
->>>>>>> 6d1d99ff
+    assert mock_logger_warning.call_count == 2