[project]
name = "job_controller"
readme = "README.md"
version = "0.0.1"
dependencies = [
    "kubernetes==25.3.0",
    "psycopg2==2.9.6",
    "SQLAlchemy==2.0.13"
    "memphis-py==1.0.1",
    "protobuf==4.23.1"
]

[project.urls]
"Repository" = "https://github.com/interactivereduction/jobcontroller"

[project.scripts]
jobcontroller = "job_controller.main:main"

[project.optional-dependencies]
formatting = [
    "toml==0.10.2",
    "black==23.3.0",
]

test = [
    "pytest==7.3.1",
<<<<<<< HEAD
    "pytest-cov==4.0.0",
    "pytest-asyncio==0.21.0",
    "asynctest==0.12.3"
=======
    "pytest-cov==4.1.0",
    "pytest-random-order==1.1.0"
>>>>>>> 97697a6a
]

code-inspection = [
    "pylint==2.17.4",
    "mypy==1.2.0",
    "sqlalchemy-stubs==0.4",
    "job_controller[test]",
    "types-requests==2.28.11.17"
]

[tool.setuptools]
packages = ["job_controller"]<|MERGE_RESOLUTION|>--- conflicted
+++ resolved
@@ -24,14 +24,10 @@
 
 test = [
     "pytest==7.3.1",
-<<<<<<< HEAD
-    "pytest-cov==4.0.0",
+    "pytest-cov==4.1.0",
     "pytest-asyncio==0.21.0",
     "asynctest==0.12.3"
-=======
-    "pytest-cov==4.1.0",
     "pytest-random-order==1.1.0"
->>>>>>> 97697a6a
 ]
 
 code-inspection = [
