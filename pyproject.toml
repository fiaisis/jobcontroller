--- conflicted
+++ resolved
@@ -22,12 +22,8 @@
 ]
 
 test = [
-<<<<<<< HEAD
-    "pytest==7.3.0",
+    "pytest==7.3.1"
     "pytest-cov==4.0.0"
-=======
-    "pytest==7.3.1"
->>>>>>> 0fc4e5dd
 ]
 
 code-inspection = [
