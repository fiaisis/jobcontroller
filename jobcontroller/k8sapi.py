"""
Communicate to a kubernetes API to spawn a pod with the metadata passed by kafka message to the RunMaker
"""
from kubernetes import client, config  # type: ignore


class K8sAPI:
    """
    This class is responsible for loading the kubernetes config and handling methods for creating new pods.
    """

    def __init__(self) -> None:
        config.load_incluster_config()

    def spawn_pod(self, filename: str, kafka_ip: str, rb_number: str, instrument_name: str) -> None:
        """
        Takes the meta_data from the kafka message and uses that dictionary for generating the deployment of the pod.
        """
        from jobcontroller.jobcontroller import logger

        logger.info("Spawning pod with metadata: %s", filename)
        job_name = f"run-{filename}"
        pod = client.V1Pod(
            metadata={"name": job_name},
            spec={
                "containers": [
                    {
                        "name": job_name,
                        "image": "ir-mantid-runner",  # TODO update this to include a sha256
<<<<<<< HEAD
                        "env": [{"name": "KAFKA_IP", "value": kafka_ip},
                                {"name": "RUN_FILENAME", "value": filename},
                                {"name": "IR_API_IP", "value": "irapi.ir.svc.cluster.local"},
                                {"name": "RB_NUMBER", "value": rb_number},
                                {"name": "INSTRUMENT_NAME", "value": instrument_name}
                                ],
=======
                        "env": [
                            {"name": "KAFKA_IP", "value": "kafka-cluster-kafka-bootstrap.kafka.svc.cluster.local"},
                            {"name": "RUN_FILENAME", "value": filename},
                            {"name": "IR_API_IP", "value": "irapi.ir.svc.cluster.local"},
                        ],
>>>>>>> 7d2d4105
                        "volumeMounts": [
                            {"name": "archive-mount", "mountPath": "/archive"},
                            {"name": "ceph-mount", "mountPath": "/ceph"},
                        ],
                    }
                ],
                "volumes": [
                    {"name": "archive-mount", "hostPath": {"type": "Directory", "path": "/archive"}},
                    {"name": "ceph-mount", "hostPath": {"type": "Directory", "path": "/ceph"}},
                ],
            },
        )
        client.CoreV1Api().create_namespaced_pod(namespace="ir-runs", body=pod)<|MERGE_RESOLUTION|>--- conflicted
+++ resolved
@@ -27,20 +27,12 @@
                     {
                         "name": job_name,
                         "image": "ir-mantid-runner",  # TODO update this to include a sha256
-<<<<<<< HEAD
                         "env": [{"name": "KAFKA_IP", "value": kafka_ip},
                                 {"name": "RUN_FILENAME", "value": filename},
                                 {"name": "IR_API_IP", "value": "irapi.ir.svc.cluster.local"},
                                 {"name": "RB_NUMBER", "value": rb_number},
                                 {"name": "INSTRUMENT_NAME", "value": instrument_name}
                                 ],
-=======
-                        "env": [
-                            {"name": "KAFKA_IP", "value": "kafka-cluster-kafka-bootstrap.kafka.svc.cluster.local"},
-                            {"name": "RUN_FILENAME", "value": filename},
-                            {"name": "IR_API_IP", "value": "irapi.ir.svc.cluster.local"},
-                        ],
->>>>>>> 7d2d4105
                         "volumeMounts": [
                             {"name": "archive-mount", "mountPath": "/archive"},
                             {"name": "ceph-mount", "mountPath": "/ceph"},
